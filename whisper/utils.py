import json
import os
import sys
import zlib
from typing import Callable, TextIO

system_encoding = sys.getdefaultencoding()

if system_encoding != "utf-8":

    def make_safe(string):
        # replaces any character not representable using the system default encoding with an '?',
        # avoiding UnicodeEncodeError (https://github.com/openai/whisper/discussions/729).
        return string.encode(system_encoding, errors="replace").decode(system_encoding)

else:

    def make_safe(string):
        # utf-8 can encode any Unicode code point, so no need to do the round-trip encoding
        return string


def exact_div(x, y):
    assert x % y == 0
    return x // y


def str2bool(string):
    str2val = {"True": True, "False": False}
    if string in str2val:
        return str2val[string]
    else:
        raise ValueError(f"Expected one of {set(str2val.keys())}, got {string}")


def optional_int(string):
    return None if string == "None" else int(string)


def optional_float(string):
    return None if string == "None" else float(string)


def compression_ratio(text) -> float:
    text_bytes = text.encode("utf-8")
    return len(text_bytes) / len(zlib.compress(text_bytes))


def format_timestamp(
    seconds: float, always_include_hours: bool = False, decimal_marker: str = "."
):
    assert seconds >= 0, "non-negative timestamp expected"
    milliseconds = round(seconds * 1000.0)

    hours = milliseconds // 3_600_000
    milliseconds -= hours * 3_600_000

    minutes = milliseconds // 60_000
    milliseconds -= minutes * 60_000

    seconds = milliseconds // 1_000
    milliseconds -= seconds * 1_000

    hours_marker = f"{hours:02d}:" if always_include_hours or hours > 0 else ""
    return (
        f"{hours_marker}{minutes:02d}:{seconds:02d}{decimal_marker}{milliseconds:03d}"
    )


class ResultWriter:
    extension: str

    def __init__(self, output_dir: str):
        self.output_dir = output_dir

    def __call__(self, result: dict, audio_path: str):
        audio_basename = os.path.basename(audio_path)
<<<<<<< HEAD
        audio_basename = os.path.splitext(audio_basename)[0]
        output_path = os.path.join(self.output_dir, audio_basename + "." + self.extension)
=======
        output_path = os.path.join(
            self.output_dir, audio_basename + "." + self.extension
        )
>>>>>>> b80bcf61

        with open(output_path, "w", encoding="utf-8") as f:
            self.write_result(result, file=f)

    def write_result(self, result: dict, file: TextIO):
        raise NotImplementedError


class WriteTXT(ResultWriter):
    extension: str = "txt"

    def write_result(self, result: dict, file: TextIO):
        for segment in result["segments"]:
            print(segment["text"].strip(), file=file, flush=True)


class SubtitlesWriter(ResultWriter):
    always_include_hours: bool
    decimal_marker: str

    def iterate_result(self, result: dict):
        for segment in result["segments"]:
            segment_start = self.format_timestamp(segment["start"])
            segment_end = self.format_timestamp(segment["end"])
            segment_text = segment["text"].strip().replace("-->", "->")

            if word_timings := segment.get("words", None):
                all_words = [timing["word"] for timing in word_timings]
                all_words[0] = all_words[0].strip()  # remove the leading space, if any
                last = segment_start
                for i, this_word in enumerate(word_timings):
                    start = self.format_timestamp(this_word["start"])
                    end = self.format_timestamp(this_word["end"])
                    if last != start:
                        yield last, start, segment_text

                    yield start, end, "".join(
                        [
                            f"<u>{word}</u>" if j == i else word
                            for j, word in enumerate(all_words)
                        ]
                    )
                    last = end

                if last != segment_end:
                    yield last, segment_end, segment_text
            else:
                yield segment_start, segment_end, segment_text

    def format_timestamp(self, seconds: float):
        return format_timestamp(
            seconds=seconds,
            always_include_hours=self.always_include_hours,
            decimal_marker=self.decimal_marker,
        )


class WriteVTT(SubtitlesWriter):
    extension: str = "vtt"
    always_include_hours: bool = False
    decimal_marker: str = "."

    def write_result(self, result: dict, file: TextIO):
        print("WEBVTT\n", file=file)
        for start, end, text in self.iterate_result(result):
            print(f"{start} --> {end}\n{text}\n", file=file, flush=True)


class WriteSRT(SubtitlesWriter):
    extension: str = "srt"
    always_include_hours: bool = True
    decimal_marker: str = ","

    def write_result(self, result: dict, file: TextIO):
        for i, (start, end, text) in enumerate(self.iterate_result(result), start=1):
            print(f"{i}\n{start} --> {end}\n{text}\n", file=file, flush=True)


class WriteTSV(ResultWriter):
    """
    Write a transcript to a file in TSV (tab-separated values) format containing lines like:
    <start time in integer milliseconds>\t<end time in integer milliseconds>\t<transcript text>

    Using integer milliseconds as start and end times means there's no chance of interference from
    an environment setting a language encoding that causes the decimal in a floating point number
    to appear as a comma; also is faster and more efficient to parse & store, e.g., in C++.
    """

    extension: str = "tsv"

    def write_result(self, result: dict, file: TextIO):
        print("start", "end", "text", sep="\t", file=file)
        for segment in result["segments"]:
            print(round(1000 * segment["start"]), file=file, end="\t")
            print(round(1000 * segment["end"]), file=file, end="\t")
            print(segment["text"].strip().replace("\t", " "), file=file, flush=True)


class WriteJSON(ResultWriter):
    extension: str = "json"

    def write_result(self, result: dict, file: TextIO):
        json.dump(result, file)


def get_writer(output_format: str, output_dir: str) -> Callable[[dict, TextIO], None]:
    writers = {
        "txt": WriteTXT,
        "vtt": WriteVTT,
        "srt": WriteSRT,
        "tsv": WriteTSV,
        "json": WriteJSON,
    }

    if output_format == "all":
        all_writers = [writer(output_dir) for writer in writers.values()]

        def write_all(result: dict, file: TextIO):
            for writer in all_writers:
                writer(result, file)

        return write_all

    return writers[output_format](output_dir)<|MERGE_RESOLUTION|>--- conflicted
+++ resolved
@@ -75,14 +75,10 @@
 
     def __call__(self, result: dict, audio_path: str):
         audio_basename = os.path.basename(audio_path)
-<<<<<<< HEAD
         audio_basename = os.path.splitext(audio_basename)[0]
-        output_path = os.path.join(self.output_dir, audio_basename + "." + self.extension)
-=======
         output_path = os.path.join(
             self.output_dir, audio_basename + "." + self.extension
         )
->>>>>>> b80bcf61
 
         with open(output_path, "w", encoding="utf-8") as f:
             self.write_result(result, file=f)
