--- conflicted
+++ resolved
@@ -11,11 +11,7 @@
 from .audio import SAMPLE_RATE, N_FRAMES, HOP_LENGTH, pad_or_trim, log_mel_spectrogram
 from .decoding import DecodingOptions, DecodingResult
 from .tokenizer import LANGUAGES, TO_LANGUAGE_CODE, get_tokenizer
-<<<<<<< HEAD
-from .utils import exact_div, format_timestamp, optional_int, optional_float, str2bool, write_txt, write_vtt, write_srt, write_csv
-=======
 from .utils import exact_div, format_timestamp, optional_int, optional_float, str2bool, get_writer
->>>>>>> da600abd
 
 if TYPE_CHECKING:
     from .model import Whisper
@@ -264,7 +260,7 @@
     parser.add_argument("--model_dir", type=str, default=None, help="the path to save model files; uses ~/.cache/whisper by default")
     parser.add_argument("--device", default="cuda" if torch.cuda.is_available() else "cpu", help="device to use for PyTorch inference")
     parser.add_argument("--output_dir", "-o", type=str, default=".", help="directory to save the outputs")
-    parser.add_argument("--output_format", "-f", type=str, default="all", choices=["txt", "vtt", "srt", "json", "all"], help="format of the output file; if not specified, all available formats will be produced")
+    parser.add_argument("--output_format", "-f", type=str, default="all", choices=["txt", "vtt", "srt", "tsv", "json", "all"], help="format of the output file; if not specified, all available formats will be produced")
     parser.add_argument("--verbose", type=str2bool, default=True, help="whether to print out the progress and debug messages")
 
     parser.add_argument("--task", type=str, default="transcribe", choices=["transcribe", "translate"], help="whether to perform X->X speech recognition ('transcribe') or X->English translation ('translate')")
@@ -320,9 +316,6 @@
         result = transcribe(model, audio_path, temperature=temperature, **args)
         writer(result, audio_path)
 
-        # save CSV
-        with open(os.path.join(output_dir, audio_basename + ".csv"), "w", encoding="utf-8") as csv:
-            write_csv(result["segments"], file=csv)
 
 if __name__ == '__main__':
     cli()